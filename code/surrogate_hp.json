{
    "seed":42,
    "num_workers": 4,
    "dataset_path": "datasets/third_dataset",
    "device": "cuda",
    "developer_mode": false,

    "n_models": 300,

    "upper_margin": 0.75,
    "lower_margin": 0.25,
    "diversity_matrix_metric": "overlap", 

    "train_size": 0.8,
    "batch_size": 8,
    "input_dim":8,

    "acc_num_epochs": 10,
    "acc_lr": 1e-2,
    "acc_final_lr": 5e-4,
    "acc_dropout": 0.2,
    "acc_n_heads": 16,

    "div_num_epochs": 5,
    "div_lr": 1e-3,
    "div_final_lr": 1e-6,
    "div_dropout": 0.1,
    "div_n_heads": 4,
    "margin": 1,
    "div_output_dim": 128,

    "surrogate_inference_path": "surrogate_models/",

    "n_ensemble_models": 5,
    "n_models_in_pool": 256,
    "n_models_to_generate": 1000,
    "batch_size_inference": 1000,
    "min_accuracy_for_pool": 0.1,
    "best_models_save_path": "best_models/",
    "tmp_archs_path": "datasets/tmp_archs/",
    "random_choice_out_of_best" : true,

    "n_epochs_final": 200,
    "lr_final": 0.025,
    "batch_size_final": 96,
    "dataset_name": "CIFAR10",

    "final_dataset_path": "datasets/final_dataset/",
    "evaluate_ensemble_flag": true,
<<<<<<< HEAD
    "random_choice_out_of_best" : false,
=======
>>>>>>> f0f36700
    "n_models_to_evaluate":100,
    "prepared_dataset_path": "datasets/evaluated_dataset/",
    "output_path": "output/",
    "width": 16,
    "num_cells": 10,
    "n_ece_bins": 15
}<|MERGE_RESOLUTION|>--- conflicted
+++ resolved
@@ -38,7 +38,7 @@
     "min_accuracy_for_pool": 0.1,
     "best_models_save_path": "best_models/",
     "tmp_archs_path": "datasets/tmp_archs/",
-    "random_choice_out_of_best" : true,
+    "random_choice_out_of_best" : false,
 
     "n_epochs_final": 200,
     "lr_final": 0.025,
@@ -47,10 +47,6 @@
 
     "final_dataset_path": "datasets/final_dataset/",
     "evaluate_ensemble_flag": true,
-<<<<<<< HEAD
-    "random_choice_out_of_best" : false,
-=======
->>>>>>> f0f36700
     "n_models_to_evaluate":100,
     "prepared_dataset_path": "datasets/evaluated_dataset/",
     "output_path": "output/",
