import numpy as np
import torch
import torch.nn.functional as F
import os
import json
import argparse
import shutil
from pathlib import Path

from torch_geometric.utils import dense_to_sparse
import matplotlib.pyplot as plt
from sklearn.decomposition import PCA
from sklearn.manifold import TSNE
from sklearn.cluster import OPTICS, DBSCAN, KMeans
from sklearn.metrics import silhouette_samples, silhouette_score
from tqdm import tqdm
from torch.utils.data import Dataset, DataLoader
from pathlib import Path
from scipy.spatial.distance import cdist

import torch
import gc
from torch.utils.data import DataLoader
from collections import deque
import shutil

# Custom imports
import sys

sys.path.insert(1, "../dependencies")

from dependencies.GCN import GAT, CustomDataset, collate_graphs, extract_embeddings
from dependencies.data_generator import generate_arch_dicts, mutate_architectures
from dependencies.train_config import TrainConfig

device = torch.device("cuda" if torch.cuda.is_available() else "cpu")
TEST = False


class InferSurrogate:
    def __init__(self, config) -> None:
        self.config = config
        self.device = torch.device(self.config.device)
        self.dataset_path = Path(self.config.surrogate_inference_path)

    def initialize_models(self):
        self.config.model_accuracy = GAT(
            input_dim=self.config.input_dim,
            output_dim=1,
            dropout=self.config.acc_dropout,
            heads=self.config.acc_n_heads,
        ).to(self.device)
        state_dict = torch.load(
            self.dataset_path / "model_accuracy.pth",
            map_location=self.device,
            weights_only=True,
        )
        self.config.model_accuracy.load_state_dict(state_dict)
        self.config.model_accuracy.eval()

        self.config.model_diversity = GAT(
            input_dim=self.config.input_dim,
            output_dim=self.config.div_output_dim,
            dropout=self.config.div_dropout,
            heads=self.config.div_n_heads,
        ).to(self.device)
        state_dict = torch.load(
            self.dataset_path / "model_diversity.pth",
            map_location=self.device,
            weights_only=True,
        )
        self.config.model_diversity.load_state_dict(state_dict)
        self.config.model_diversity.eval()

    def _find_dist_to_best(self, best_embs, emb):
        """
        best_embs: tensor [k, d], emb: tensor [d] или [1, d]
        возвращает min расстояние от emb до любого из best_embs
        """
        if best_embs.numel() == 0:
            return float("inf")
        dists = torch.cdist(emb.unsqueeze(0), best_embs, p=2)  # [1, k]
        return dists.min().item()

    def architecture_search(self):
        tmp_dir = Path(self.config.tmp_archs_path)

        arch_dicts = generate_arch_dicts(
            self.config.n_models_to_generate, use_tqdm=True
        )

        arch_paths, emb_acc_np, emb_div_np = self._get_embeddings(tmp_dir, arch_dicts)

        mask = emb_acc_np >= self.config.min_accuracy_for_pool
        valid_paths = [p for p, ok in zip(arch_paths, mask) if ok]
        valid_div_embs = emb_div_np[mask].astype(np.float16)
        valid_accs = emb_acc_np[mask]

        for path, emb, acc in zip(valid_paths, valid_div_embs, valid_accs):
            arch = json.loads(path.read_text(encoding="utf-8"))
            self.config.potential_archs.append(arch)
            self.config.potential_embeddings.append(emb)
            self.config.potential_accuracies.append(acc)

        torch.cuda.empty_cache()
        gc.collect()
        shutil.rmtree(tmp_dir, ignore_errors=True)

    def select_central_models_by_clusters(self, n_near_centroid=1):

        X = np.array(self.config.potential_embeddings, dtype=np.float32)
        accs = np.array(self.config.potential_accuracies, dtype=np.float32)

        kmeans = KMeans(
            n_clusters=self.config.n_ensemble_models,
            random_state=self.config.seed,
            n_init=10,
        )
        cluster_ids = kmeans.fit_predict(X)
        centroids = kmeans.cluster_centers_

        self.config.selected_archs = []
        self.config.selected_embs = []
        self.config.selected_accs = []
        self.config.selected_indices = []

        for cluster_id in range(self.config.n_ensemble_models):
            idxs = np.where(cluster_ids == cluster_id)[0]
            if idxs.size == 0:
                continue

            cluster_X = X[idxs]
            centroid = centroids[cluster_id]

            dists = np.linalg.norm(cluster_X - centroid, axis=1)
            sorted_local = np.argsort(dists)[:n_near_centroid]

            for local_best in sorted_local:
                best_global = idxs[local_best]

                self.config.selected_archs.append(
                    self.config.potential_archs[best_global]
                )
                self.config.selected_embs.append(X[best_global])
                self.config.selected_accs.append(accs[best_global])
                self.config.selected_indices.append(best_global)

        self.paint_tsne(X, centroids, cluster_ids)

    def random_choice_out_of_best(self):
        X = np.array(self.config.potential_embeddings, dtype=np.float32)
        accs = np.array(self.config.potential_accuracies, dtype=np.float32)

        for i in range(self.config.n_ensemble_models):
            chosen = np.random.randint(X.shape[0])
            self.config.selected_archs.append(self.config.potential_archs[chosen])
            self.config.selected_embs.append(X[chosen])
            self.config.selected_accs.append(accs[chosen])
            self.config.selected_indices.append(chosen)
<<<<<<< HEAD
=======

    def _clear_buffers(self, potential=True, seleceted=True):
        if potential:
            self.config.potential_archs = []
            self.config.potential_embeddings = []
            self.config.potential_accuracies = []
        if seleceted:
            self.config.selected_archs = []
            self.config.selected_embs = []
            self.config.selected_accs = []
            self.config.selected_indices = []

    def _get_embeddings(self, path_dir, archs):
        shutil.rmtree(path_dir, ignore_errors=True)
        path_dir.mkdir(parents=True, exist_ok=True)
>>>>>>> d88ca3a5

        arch_paths = []
        for i, arch in enumerate(archs):
            path = path_dir / f"arch_{len(os.listdir(path_dir)) + i}.json"
            with path.open("w", encoding="utf-8") as f:
                json.dump(arch, f)
            arch_paths.append(path)

        dataset = CustomDataset(arch_paths, use_tqdm=True)
        loader = DataLoader(
            dataset,
            batch_size=self.config.batch_size_inference,
            shuffle=False,
            num_workers=self.config.num_workers,
            collate_fn=collate_graphs,
        )

        with torch.no_grad():
            emb_acc_np, _ = extract_embeddings(
                self.config.model_accuracy, loader, device, use_tqdm=True
            )
            emb_div_np, _ = extract_embeddings(
                self.config.model_diversity, loader, device, use_tqdm=True
            )

        return arch_paths, emb_acc_np, emb_div_np

    def _select_top_diverse_models(self, acc_embs, div_embs):
        n_models = len(acc_embs)
        n_keep = min(self.config.n_ensemble_models * 20, len(acc_embs))

        acc_embs = np.array(acc_embs)
        div_embs = np.array(div_embs)

        selected_idxs = [np.argmax(acc_embs)]
        remaining_idxs = list(set(range(n_models)) - set(selected_idxs))

        scores = [0.0]

        while len(selected_idxs) < n_keep:
            best_score = -np.inf
            best_idx = None

            for idx in remaining_idxs:
                distances = cdist(
                    div_embs[[idx]], div_embs[selected_idxs], metric="euclidean"
                )[0]
                mean_dist = distances.mean()
                score = acc_embs[idx] + self.config.acc_distance_gamma * mean_dist

                if score > best_score:
                    best_score = score
                    best_idx = idx

            selected_idxs.append(best_idx)
            scores.append(best_score)
            remaining_idxs.remove(best_idx)

        first_idx = selected_idxs[0]
        other_div_embs = div_embs[selected_idxs[1:]]
        first_distances = cdist(
            div_embs[[first_idx]], other_div_embs, metric="euclidean"
        )[0]
        first_score = (
            acc_embs[first_idx]
            + self.config.acc_distance_gamma * first_distances.mean()
        )
        scores[0] = first_score

        self.config.selected_archs = [
            self.config.selected_archs[i] for i in selected_idxs
        ]
        self.config.selected_embs = [
            self.config.selected_embs[i] for i in selected_idxs
        ]
        self.config.selected_accs = [
            self.config.selected_accs[i] for i in selected_idxs
        ]
        self.config.selected_indices = [
            self.config.selected_indices[i] for i in selected_idxs
        ]

        return scores

    def greedy_choice_out_of_best(self):
        tmp_dir = Path(self.config.tmp_archs_path)

        ensemble_list = []
        tmp_archs = generate_arch_dicts(self.config.n_models_in_pool)
        while len(ensemble_list) < self.config.n_ensemble_models:
            self._clear_buffers()

            arch_paths, emb_acc_np, emb_div_np = self._get_embeddings(
                tmp_dir, tmp_archs
            )

            mask = emb_acc_np >= self.config.min_accuracy_for_pool
            valid_paths = [p for p, ok in zip(arch_paths, mask) if ok]
            emb_div_np = emb_div_np[mask]
            emb_acc_np = emb_acc_np[mask]

            for path, emb, acc in zip(valid_paths, emb_div_np, emb_acc_np):
                arch = json.loads(path.read_text(encoding="utf-8"))
                self.config.potential_archs.append(arch)
                self.config.potential_embeddings.append(emb)
                self.config.potential_accuracies.append(acc)

            if len(ensemble_list) == 0:
                self.select_central_models_by_clusters()
                best_model = self.config.selected_archs[0]
                ensemble_list.append(best_model)
            else:
                self.select_central_models_by_clusters(n_near_centroid=10)

                _, emb_acc_np, emb_div_np = self._get_embeddings(
                    tmp_dir, self.config.selected_archs
                )

                if len(emb_acc_np) == 0:  # if no models are above min_accuracy_for_pool
                    tmp_archs = mutate_architectures(
                        tmp_archs,
                        n_mutations=4,
                        n_out_models=self.config.n_models_to_generate,
                    )
                    tmp_archs.extend(ensemble_list)
                    continue

                scores = self._select_top_diverse_models(emb_acc_np, emb_div_np)

                for idx, score in enumerate(scores):
                    if score >= self.config.min_acc_and_div_to_ensemble:
                        print(
                            f"Adding model {len(ensemble_list) + 1}/{self.config.n_ensemble_models} with score = {score:.2f}"
                        )
                        ensemble_list.append(self.config.selected_archs[idx])
                        if len(ensemble_list) >= self.config.n_ensemble_models:
                            break

            tmp_archs = mutate_architectures(
                ensemble_list,
                n_mutations=4,
                n_out_models=self.config.n_models_to_generate,
            )
            tmp_archs.extend(ensemble_list)

        shutil.rmtree(tmp_dir, ignore_errors=True)
        self.config.selected_archs = ensemble_list

    def paint_tsne(self, X, centroids, cluster_ids):
        # 2-step reduction: PCA -> 50d, then t-SNE -> 2d
        pca50 = PCA(
            n_components=min(50, X.shape[0], X.shape[1]),
            random_state=self.config.seed,
        )
        X50 = pca50.fit_transform(X)
        C50 = pca50.transform(centroids)

        # объединяем для единой t-SNE
        combined = np.vstack([X50, C50])
        tsne2 = TSNE(n_components=2, random_state=self.config.seed)
        Y = tsne2.fit_transform(combined)

        proj_X = Y[: X.shape[0]]
        proj_C = Y[X.shape[0] : X.shape[0] + self.config.n_ensemble_models]
        proj_sel = proj_X[self.config.selected_indices]

        os.makedirs("logs", exist_ok=True)
        plt.figure(figsize=(10, 8))
        plt.rc("font", size=20)
        plt.scatter(
            proj_X[:, 0],
            proj_X[:, 1],
            c=cluster_ids,
            cmap="tab10",
            alpha=0.4,
            label="All models",
        )
        plt.scatter(
            proj_C[:, 0],
            proj_C[:, 1],
            c="black",
            marker="X",
            s=100,
            label="Centroids",
        )
        plt.scatter(
            proj_sel[:, 0],
            proj_sel[:, 1],
            c="red",
            marker="*",
            s=150,
            label="Chosen models",
        )
        # plt.title("t-SNE проекция эмбеддингов после PCA-50")
        plt.legend()
        plt.grid(True)
        plt.tight_layout()
        plt.savefig("logs/tsne.png")
        plt.close()

    def save_models(self):
        shutil.rmtree(self.config.best_models_save_path, ignore_errors=True)
        os.makedirs(self.config.best_models_save_path, exist_ok=True)

        # Сохраняем архитектуры по одной
        for i, arch in enumerate(self.config.selected_archs, 1):
            file_path = os.path.join(
                self.config.best_models_save_path, f"model_{i:02d}.json"
            )
            with open(file_path, "w") as f:
                json.dump(arch, f, indent=4)
            print(f"Сохранена модель {i} в {file_path}")


if __name__ == "__main__":
    parser = argparse.ArgumentParser(description="Surrogate inference")
    parser.add_argument("--hyperparameters_json", type=str, required=True)
    args = parser.parse_args()

    params = json.loads(Path(args.hyperparameters_json).read_text())
    params.update({"device": "cuda" if torch.cuda.is_available() else "cpu"})
    config = TrainConfig(**params)

    inference = InferSurrogate(config)
    inference.initialize_models()
    if config.random_choice_out_of_best:
        inference.architecture_search()
        inference.random_choice_out_of_best()
    elif config.greedy_choice_out_of_best:
        inference.greedy_choice_out_of_best()
    else:
        inference.architecture_search()
        inference.select_central_models_by_clusters()
    inference.save_models()<|MERGE_RESOLUTION|>--- conflicted
+++ resolved
@@ -157,9 +157,6 @@
             self.config.selected_embs.append(X[chosen])
             self.config.selected_accs.append(accs[chosen])
             self.config.selected_indices.append(chosen)
-<<<<<<< HEAD
-=======
-
     def _clear_buffers(self, potential=True, seleceted=True):
         if potential:
             self.config.potential_archs = []
@@ -174,7 +171,6 @@
     def _get_embeddings(self, path_dir, archs):
         shutil.rmtree(path_dir, ignore_errors=True)
         path_dir.mkdir(parents=True, exist_ok=True)
->>>>>>> d88ca3a5
 
         arch_paths = []
         for i, arch in enumerate(archs):
