import os
import json
import shutil
import argparse
from pathlib import Path
import random
from typing import List, Tuple

import numpy as np
import torch
import nni
from torch.utils.data import Subset
from torchvision import transforms
from torchvision.datasets import CIFAR10, CIFAR100, FashionMNIST
from nni.nas.evaluator.pytorch import DataLoader, Lightning, Trainer
from nni.nas.space import model_context
from tqdm import tqdm

from utils_nni.DartsSpace import DARTS_with_CIFAR100 as DartsSpace
from dependencies.darts_classification_module import DartsClassificationModule
from dependencies.train_config import TrainConfig
from dependencies.data_generator import generate_arch_dicts


def load_json_from_directory(directory_path: str) -> List[dict]:
    """
    Load all JSON files from a directory into a list of dicts.
    """
    if not Path(directory_path).exists():
        raise FileNotFoundError(f"Directory {directory_path} does not exist")

    json_data = []
    for root, _, files in os.walk(directory_path):
        for file in files:
            if file.endswith(".json"):
                file_path = os.path.join(root, file)
                with open(file_path, "r", encoding="utf-8") as f:
                    try:
                        json_data.append(json.load(f))
                    except json.JSONDecodeError as e:
                        print(f"Error decoding JSON from {file_path}: {e}")
    return json_data


class DiversityNESRunner:
    def __init__(self, config: TrainConfig):
        self.config = config
        self.models = []
        self.model_id = 0

        torch.backends.cudnn.deterministic = True
        torch.backends.cudnn.benchmark = False

        # Determine dataset specifics
        if config.dataset_name.lower() == "cifar10":
            self.MEAN = [0.4914, 0.4822, 0.4465]
            self.STD = [0.2470, 0.2435, 0.2616]
            self.img_size = 32
            self.base_transform = []
        elif config.dataset_name.lower() == "cifar100":
            self.MEAN = [0.5071, 0.4867, 0.4408]
            self.STD = [0.2673, 0.2564, 0.2762]
            self.img_size = 32
            self.base_transform = []
        elif config.dataset_name.lower() == "fashionmnist":
            self.MEAN = [0.2860406]
            self.STD = [0.35302424]
            self.img_size = 32
            self.base_transform = [
                transforms.Resize(32),
            ]
        else:
            raise ValueError(f"Unknown dataset: {config.dataset_name}")

        self.device = torch.device(
            config.device if torch.cuda.is_available() else "cpu"
        )

    def get_data_loaders(self, batch_size: int = None, seed=None) -> Tuple[DataLoader, DataLoader, DataLoader]:
        """
        Create training and validation data loaders for the chosen dataset.
        """
        bs = batch_size if batch_size else self.config.batch_size_final
        train_transform = transforms.Compose(
            self.base_transform
            + [
                transforms.RandomHorizontalFlip(),
                transforms.RandomCrop(32, padding=4),
                transforms.ToTensor(),
                transforms.Normalize(self.MEAN, self.STD),
            ]
        )
        test_transform = transforms.Compose(
            self.base_transform
            + [
                transforms.Grayscale(num_output_channels=3),
                transforms.ToTensor(),
                transforms.Normalize(self.MEAN, self.STD),
            ]
        )

        if self.config.dataset_name.lower() == "cifar10":
            dataset_cls = CIFAR10
            self.num_classes = 10
        elif self.config.dataset_name.lower() == "cifar100":
            dataset_cls = CIFAR100
            self.num_classes = 100
        elif self.config.dataset_name.lower() == "fashionmnist":
            dataset_cls = FashionMNIST
            self.num_classes = 10

        train_data = nni.trace(dataset_cls)(
            root=self.config.final_dataset_path,
            train=True,
            download=True,
            transform=train_transform,
        )
        test_data = nni.trace(dataset_cls)(
            root=self.config.final_dataset_path,
            train=False,
            download=True,
            transform=test_transform,
        )

        num_samples = len(train_data)
        indices = list(range(num_samples))
        np_seed = seed if seed else self.config.seed
        np.random.seed(np_seed)
        np.random.shuffle(indices)

        if self.config.evaluate_ensemble_flag:
            split = num_samples
            valid_subset = None
            valid_loader = None
        else:
            split = int(num_samples * self.config.train_size)
            valid_subset = Subset(train_data, indices[split:])
            valid_loader = DataLoader(
                valid_subset,
                batch_size=bs,
                num_workers=self.config.num_workers,
                shuffle=False,
            )

        train_subset = Subset(train_data, indices[:split])
        train_loader = DataLoader(
            train_subset,
            batch_size=bs,
            num_workers=self.config.num_workers,
            shuffle=True,
        )

        test_loader = DataLoader(
            test_data,
            batch_size=bs,
            num_workers=self.config.num_workers,
            shuffle=False,
        )

        return train_loader, valid_loader, test_loader
    
    @staticmethod
    def _custom_weight_init(module):
        if isinstance(module, torch.nn.Linear) or isinstance(module, torch.nn.Conv2d):
            torch.nn.init.xavier_uniform_(module.weight)
            if module.bias is not None:
                torch.nn.init.zeros_(module.bias)

    def train_model(
        self,
        architecture: dict,
        train_loader: DataLoader,
        valid_loader: DataLoader,
        model_id: int,
        save_dir_name = "trained_models",
        weight_init_seed = None
    ) -> torch.nn.Module:
        """
        Train a single model defined by architecture and return the trained model.
        """
        try:
            if self.config.dataset_name.lower() == "cifar10":
                dataset = "cifar"
            elif self.config.dataset_name.lower() == "cifar100":
                dataset = "cifar100"
            elif self.config.dataset_name.lower() == "fashionmnist":
                dataset = "cifar"
            else:
                raise ValueError(f"Unknown dataset: {self.config.dataset_name}")

            with model_context(architecture):
                model = DartsSpace(
                    width=self.config.width,
                    num_cells=self.config.num_cells,
                    dataset=dataset,
                )
            
            if weight_init_seed:
                torch.manual_seed(weight_init_seed)
                model.apply(self._custom_weight_init)
            model.to(self.device)

            devices_arg = 1 if self.device.type == "cuda" else "auto"
            accelerator = "gpu" if self.device.type == "cuda" else "cpu"

            evaluator = Lightning(
                DartsClassificationModule(
                    learning_rate=self.config.lr_start_final,
                    weight_decay=3e-4,
                    auxiliary_loss_weight=0.4,
                    max_epochs=self.config.n_epochs_final,
                    num_classes=self.num_classes,
                    lr_final=self.config.lr_end_final
                ),
                trainer=Trainer(
                    gradient_clip_val=5.0,
                    max_epochs=self.config.n_epochs_final,
                    fast_dev_run=self.config.developer_mode,
                    accelerator=accelerator,
                    devices=devices_arg,
                    enable_progress_bar=True,
                ),
                train_dataloaders=train_loader,
                val_dataloaders=valid_loader,
            )
            evaluator.fit(model)
            self.models.append(model)

            os.makedirs(Path(self.config.output_path) / save_dir_name, exist_ok=True)
            print(
                f"Saving model {model_id} to {self.config.output_path} {save_dir_name}"
            )
            torch.save(
                model.state_dict(),
                Path(self.config.output_path) / save_dir_name / f"model_{model_id}.pth",
            )

            return model

        except Exception as e:
            print(f"Error training model {model_id}: {str(e)}")
            return None

    def evaluate_and_save_results(
        self,
        model,
        architecture,
        valid_loader,
        folder_name="results_dataset",
    ):
        """
        Оценивает модель на валидационном наборе данных и сохраняет результаты в JSON.
        Аргументы:
        model: Обученная модель
        architecture: Архитектура модели
        valid_loader (DataLoader): DataLoader для валидационных данных
        model_id: Уникальный идентификатор модели
        folder_name (str): Папка для сохранения результатов
        """
        device = torch.device("cuda" if torch.cuda.is_available() else "cpu")
        os.makedirs(folder_name, exist_ok=True)

        # Перенос модели на устройство и режим оценки
        model.to(device)
        model.eval()

        valid_correct = 0
        valid_total = 0
        valid_preds = []

        with torch.no_grad():
            for images, labels in valid_loader:
                images, labels = images.to(device), labels.to(device)
                outputs = model(images)
                outputs = torch.softmax(outputs, dim=1)
                valid_preds.extend(outputs.cpu().tolist())
                _, predicted = torch.max(outputs, 1)
                valid_correct += (predicted == labels).sum().item()
                valid_total += labels.size(0)

                if self.config.developer_mode:
                    break

        valid_accuracy = valid_correct / valid_total

        # Формирование результата
        result = {
            "architecture": architecture,
            "valid_predictions": valid_preds,
            "valid_accuracy": valid_accuracy,
        }

        # Генерация имени файла с использованием model_id
        file_name = f"model_{self.model_id:04d}_results.json"
        file_path = os.path.join(folder_name, file_name)

        # Сохранение результатов
        with open(file_path, "w") as f:
            json.dump(result, f, indent=4)

        print(f"Results for model_{self.model_id} saved to {file_path}")
        self.model_id += 1

    def collect_ensemble_stats(self, test_loader):
        if not hasattr(self, "models") or not self.models:
            print("No models available for ensemble evaluation.")
            return None

        main_device = "cuda:0" if torch.cuda.is_available() else "cpu"
        valid_models = [m for m in self.models if m is not None]

        if not valid_models:
            print("No valid models for ensemble evaluation.")
            return None

        for i, model in enumerate(valid_models):
            valid_models[i] = model.to(main_device).eval()

        total = 0
        correct_ensemble = 0
        correct_models = [0] * len(valid_models)

        # For ECE
        n_bins = self.config.n_ece_bins
        bin_boundaries = torch.linspace(0, 1, n_bins + 1)
        bin_conf_sums = torch.zeros(n_bins)
        bin_acc_sums = torch.zeros(n_bins)
        bin_counts = torch.zeros(n_bins)

        with torch.inference_mode():
            for images, labels in tqdm(test_loader, desc="Evaluating ensemble"):
                images, labels = images.to(main_device), labels.to(main_device)
                batch_size = labels.size(0)
                total += batch_size

                avg_output = None
                for idx, model in enumerate(valid_models):
                    output = model(images)
                    probs = output.softmax(dim=1)
                    _, preds = probs.max(1)
                    correct_models[idx] += (preds == labels).sum().item()

                    if avg_output is None:
                        avg_output = torch.zeros_like(probs)
                    avg_output += probs

                avg_output /= len(valid_models)
                confidences, preds_ens = avg_output.max(1)
                correct_ens_batch = preds_ens == labels
                correct_ensemble += correct_ens_batch.sum().item()

                confidences = confidences.cpu().float()
                correct_ens_batch = correct_ens_batch.cpu().float()

                for conf, correct in zip(confidences, correct_ens_batch):
                    bin_idx = torch.bucketize(conf, bin_boundaries, right=True) - 1
                    bin_idx = bin_idx.clamp(min=0, max=n_bins - 1)

                    bin_counts[bin_idx] += 1
                    bin_conf_sums[bin_idx] += conf
                    bin_acc_sums[bin_idx] += correct

                if self.config.developer_mode:
                    break

        return {
            "total": total,
            "correct_ensemble": correct_ensemble,
            "correct_models": correct_models,
            "bin_counts": bin_counts,
            "bin_conf_sums": bin_conf_sums,
            "bin_acc_sums": bin_acc_sums,
            "n_bins": n_bins,
            "num_models": len(valid_models),
        }

    def _get_free_file_index(self, path: Path, file_name="ensembles_results"):
        experiment_num = 0
        while os.path.exists(path +  f'/{file_name}_{experiment_num}.txt'):
            experiment_num += 1
        return experiment_num

    def finalize_ensemble_evaluation(self, stats, file_name="ensembles_results"):
        if stats is None:
            return None, None, None

        total = stats["total"]
        correct_ensemble = stats["correct_ensemble"]
        correct_models = stats["correct_models"]
        bin_counts = stats["bin_counts"]
        bin_conf_sums = stats["bin_conf_sums"]
        bin_acc_sums = stats["bin_acc_sums"]
        n_bins = stats["n_bins"]
        num_models = stats["num_models"]

        ensemble_acc = 100.0 * correct_ensemble / total
        model_accs = [100.0 * c / total for c in correct_models]

        ece = 0.0
        for i in range(n_bins):
            if bin_counts[i] > 0:
                bin_conf_avg = bin_conf_sums[i] / bin_counts[i]
                bin_acc_avg = bin_acc_sums[i] / bin_counts[i]
                bin_weight = bin_counts[i] / total
                ece += bin_weight * abs(bin_conf_avg - bin_acc_avg)

        # Print results
        print(f"\nEnsemble Evaluation Results:")
        print(f"Ensemble Top-1 Accuracy: {ensemble_acc:.2f}%")
        print(f"Ensemble ECE: {ece:.4f}")
        for i, acc in enumerate(model_accs):
            print(f"Model {i+1} Top-1 Accuracy: {acc:.2f}%")

        # Save to file
        os.makedirs(self.config.output_path, exist_ok=True)
<<<<<<< HEAD
        experiment_num = 0
        while os.path.exists(os.path.join(self.config.output_path, f'ensembles_results_{experiment_num}.txt')):
            experiment_num += 1
        out_file = os.path.join(self.config.output_path, f'ensembles_results_{experiment_num}.txt')
=======
        experiment_num = self._get_free_file_index(self.config.output_path, file_name)
        out_file = os.path.join(self.config.output_path, f'{file_name}_{experiment_num}.txt')
>>>>>>> d88ca3a5
        with open(out_file, "w") as f:
            f.write(f"Ensemble Top-1 Accuracy: {ensemble_acc:.2f}%\n")
            f.write(f"Ensemble ECE: {ece:.4f}\n")
            f.write(f"Number of models: {num_models}\n")
            for i, acc in enumerate(model_accs):
                f.write(f"Model {i+1} Accuracy: {acc:.2f}%\n")

        print(f"Results saved to {out_file}")
        return ensemble_acc, model_accs, ece

    def run(self):
        """
        Main pipeline: load architectures, load data, train and evaluate all models.
        """
        if not Path(self.config.best_models_save_path).exists():
            raise FileNotFoundError(
                f"Architecture directory {self.config.best_models_save_path} not found"
            )

        if self.config.evaluate_ensemble_flag:
            print("Loading architecture definitions...")
            arch_dicts = load_json_from_directory(self.config.best_models_save_path)
            if not arch_dicts:
                raise RuntimeError(
                    "No valid architectures found in the specified directory"
                )
        else:
            arch_dicts = generate_arch_dicts(self.config.n_models_to_evaluate)

        print("Creating data loaders...")
        train_loader, valid_loader, test_loader = self.get_data_loaders()

        print(f"Starting training for {len(arch_dicts)} models...")
        archs = [d["architecture"] for d in arch_dicts]

        if not self.config.evaluate_ensemble_flag:
            shutil.rmtree(self.config.prepared_dataset_path, ignore_errors=True)

        for idx, arch in enumerate(tqdm(archs, desc="Training models")):
            print(f"\nTraining model {idx+1}/{len(archs)}")
            model = self.train_model(arch, train_loader, valid_loader, idx)
            if not self.config.evaluate_ensemble_flag:
                self.evaluate_and_save_results(
                    model, arch, valid_loader, self.config.prepared_dataset_path
                )
                self.models = []    # Doesn't need to save models in prepare dataset mode

        if self.config.evaluate_ensemble_flag:
            print("\nEvaluating ensemble...")
            stats = self.collect_ensemble_stats(test_loader)
            self.finalize_ensemble_evaluation(stats, "ensemble_results")

        print("\nAll models processed successfully!")


if __name__ == "__main__":
    parser = argparse.ArgumentParser(description="DARTS NAS Runner")
    parser.add_argument(
        "--hyperparameters_json",
        type=str,
        required=True,
        help="Path to JSON file with TrainConfig parameters",
    )
    args = parser.parse_args()

    # Load hyperparameters from JSON and set device automatically
    params = json.loads(Path(args.hyperparameters_json).read_text())
    params.update({"device": "cuda:0" if torch.cuda.is_available() else "cpu"})
    config = TrainConfig(**params)

    runner = DiversityNESRunner(config)
    runner.run()<|MERGE_RESOLUTION|>--- conflicted
+++ resolved
@@ -413,15 +413,8 @@
 
         # Save to file
         os.makedirs(self.config.output_path, exist_ok=True)
-<<<<<<< HEAD
-        experiment_num = 0
-        while os.path.exists(os.path.join(self.config.output_path, f'ensembles_results_{experiment_num}.txt')):
-            experiment_num += 1
-        out_file = os.path.join(self.config.output_path, f'ensembles_results_{experiment_num}.txt')
-=======
         experiment_num = self._get_free_file_index(self.config.output_path, file_name)
         out_file = os.path.join(self.config.output_path, f'{file_name}_{experiment_num}.txt')
->>>>>>> d88ca3a5
         with open(out_file, "w") as f:
             f.write(f"Ensemble Top-1 Accuracy: {ensemble_acc:.2f}%\n")
             f.write(f"Ensemble ECE: {ece:.4f}\n")
